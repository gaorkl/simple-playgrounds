"""
Module for Agent Class.
"""
import random

from .utils.definitions import SensorModality
from .utils.position_utils import PositionAreaSampler

# pylint: disable=too-many-instance-attributes


class Agent:
    """
    Base class for agents

    """
    index_agent = 0

    def __init__(self, initial_position, base_platform, name=None, allow_overlapping=True, noise_params=None,  **agent_params):
        """
        Base class for agents.

        Args:
            initial_position: initial position of the base
            base_platform: Platform object, required to initialize an agent.
                All agents have a Platform.
            **agent_param: other parameters
        """

        if name is None:
            self.name = 'agent_' + str(Agent.index_agent)
        else:
            self.name = name
        Agent.index_agent += 1

        # Dictionary for sensors
        self.sensors = []

        # Body parts
        self.base_platform = base_platform
        self.parts = [self.base_platform]

        # List of Actuators
        self.actuators = {}

        self.reward = 0
        self.energy_spent = 0

        # Default starting position
        self.initial_position = initial_position

        # Information about sensor types
        self.has_geometric_sensor = False
        self.has_visual_sensor = False

        # Replaced when agent is put in playground
        self.size_playground = [0, 0]

        # Keep track of the actions for display
        self.current_actions = self.get_all_actuators()

        # Allows overlapping when placing the agent
        self.allow_overlapping = allow_overlapping

        # Motor noise
        self._noise = False
        if noise_params is not None:
            self._noise = True
            self._noise_type = noise_params.get('type', 'gaussian')

            if self._noise_type == 'gaussian':
                self._noise_mean = noise_params.get('mean', 0)
                self._noise_scale = noise_params.get('scale', 1)

            else:
                raise ValueError('Noise type not implemented')

        self._controller = None

    @property
    def controller(self):
        return self._controller

    @controller.setter
    def controller(self, contr):

        self._controller = contr

        self.controller.controlled_actuators = self.get_all_actuators()

        if self._controller.require_key_mapping:
            self._controller.discover_key_mapping()

    def print_key_map(self):
        if self._controller:
            print(self._controller.key_map)

<<<<<<< HEAD
    # @property
    # def key_mapping(self):
    #     """
    #     A key mapping links keyboard strokes with actions.
    #     Necessary when the Agent is controlled by Keyboard Controller.
    #     """
    #     return None

=======
>>>>>>> 9c9ed26f
    @property
    def initial_position(self):
        """
        Initial position can be fixed (list, tuple) or a PositionAreaSampler.
        """

        if isinstance(self._initial_position, (list, tuple)):
            return self._initial_position
        if isinstance(self._initial_position, PositionAreaSampler):
            return self._initial_position.sample()

        return self._initial_position

    @initial_position.setter
    def initial_position(self, position):
        self._initial_position = position

    @property
    def position_np(self):
        return self.base_platform.position_np

    @property
    def position(self):
        """
        Position of the agent.
        In case of an Agent with multiple Parts, its position is the position of the base_platform.
        """
        return self.base_platform.position

    @position.setter
    def position(self, position):

        for part in self.parts:
            if part is self.base_platform:
                part.position = position
            else:
                part.set_relative_position()

    @property
    def velocity_np(self):
        return self.base_platform.velocity_np

    @property
    def velocity(self):
        """
        Velocity of the agent.
        In case of an Agent with multiple Parts, its velocity is the velocity of the base_platform.
        """
        return self.base_platform.velocity

    @velocity.setter
    def velocity(self, velocity):
        for part in self.parts:
            part.velocity = velocity

    @property
    def relative_velocity(self):
        """
        Velocity of the agent from the point of view of the agent.
        In case of an Agent with multiple Parts, its velocity is the velocity of the base_platform.
        """
        return self.base_platform.relative_velocity

    @property
    def size_playground(self):
        """
        Size of the Playground where agents are playing.
        """
        return self.size_playground

    @size_playground.setter
    def size_playground(self, size_pg):
        self._size_playground = size_pg
        for part in self.parts:
            part.size_playground = size_pg

    def add_sensor(self, new_sensor):
        """
        Add a Sensor to an agent.

        Args:
            new_sensor: Sensor.

        Returns:

        """
        if new_sensor.sensor_modality == SensorModality.SEMANTIC:
            self.has_geometric_sensor = True
        elif new_sensor.sensor_modality == SensorModality.VISUAL:
            self.has_visual_sensor = True

        self.sensors.append(new_sensor)

    def add_body_part(self, part):
        """
        Add a Part to the agent
        Args:
            part: Part to add to the agent.

        """
        part.part_number = len(self.parts)
        self.parts.append(part)

    def get_bodypart_from_shape(self, pm_shape):
        #pylint: disable=line-too-long
        return next(iter([part for part in self.parts if part.pm_visible_shape == pm_shape]), None)

    def assign_controller(self, controller):
        """
        Assigns a Controller to the agent
        """
        self.controller = controller

    def owns_shape(self, pm_shape):
        """
        Verifies if a pm_shape belongs to an agent.

        Args:
            pm_shape: pymunk_shape.

        Returns: True if pm_shape belongs to the agent.

        """
        all_shapes = [part.pm_visible_shape for part in self.parts]
        if pm_shape in all_shapes:
            return True
        return False

    def _find_part_by_name(self, body_part_name):

        body_part = next((x for x in self.parts if x.name == body_part_name), None)

        if body_part is None:
            raise ValueError('Body part '+str(body_part_name) +
                             ' does not belong to Agent '+str(self.name))

        return body_part

    def pre_step(self):
        """
        Reset actuators and reward to 0 before a new step of the environment.
        """

        # for part in self.parts:
        #     part.reset_actuators()

        self.reward = 0

    def get_all_actuators(self):
        """
        Computes all the available actions of the agent.

        Returns: List of available actions.
        """

        actuators = []
        for part in self.parts:
            actuators = actuators + part.actuators

        return actuators

    def apply_actions_to_body_parts(self, actions_dict):
        """
        Apply actions to each body part of the agent.

        Args:
            actions_dict: dictionary of body_part_name, Action.
        """

        if self._noise:
            self.current_actions = self._apply_noise(actions_dict)
        else:
            self.current_actions = actions_dict

        for actuator, value in self.current_actions.items():

            for body_part in self.parts:
                body_part.apply_action(actuator, value)

    def _apply_noise(self, actions_dict):

        noisy_actions = {}

        if self._noise_type == 'gaussian':

            for actuator, value in actions_dict.items():

                additive_noise = random.gauss(self._noise_mean, self._noise_scale)
                new_value = additive_noise + value
                new_value = new_value if new_value > actuator.min else actuator.min
                new_value = new_value if new_value < actuator.max else actuator.max

                noisy_actions[actuator] = new_value

        else:
            raise ValueError

        return noisy_actions

    def reset(self):
        """
        Resets all body parts
        """
        self.position = self.initial_position
        self.velocity = [0,0,0]
        # for part in self.parts:
        #     part.reset()

    def draw(self, surface, excluded=None):
        """
        Draw the agent on the environment screen
        """

        if excluded is None:
            list_excluded = []
        else:
            list_excluded = excluded

        for part in self.parts:
            if part not in list_excluded:
                part.draw(surface, )

    def get_visual_sensor_shapes(self):

        shapes = []

        for sensor in self.sensors:

            if sensor.sensor_modality is SensorModality.VISUAL:
                if isinstance(sensor.shape, int):
                    shapes.append( [1, sensor.shape, 1])
                elif len(sensor.shape) == 2:
                    shapes.append([1, sensor.shape[0], 3])
                else:
                    shapes.append(sensor.shape)

        return shapes
<|MERGE_RESOLUTION|>--- conflicted
+++ resolved
@@ -95,17 +95,6 @@
         if self._controller:
             print(self._controller.key_map)
 
-<<<<<<< HEAD
-    # @property
-    # def key_mapping(self):
-    #     """
-    #     A key mapping links keyboard strokes with actions.
-    #     Necessary when the Agent is controlled by Keyboard Controller.
-    #     """
-    #     return None
-
-=======
->>>>>>> 9c9ed26f
     @property
     def initial_position(self):
         """
