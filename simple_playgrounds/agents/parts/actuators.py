from abc import ABC, abstractmethod
import numpy as np
import pymunk
from PIL import ImageFont
from simple_playgrounds.utils.definitions import ActionSpaces, LINEAR_FORCE, ANGULAR_VELOCITY


class Actuator(ABC):
    """
    Actuator classes defines how one body part acts.
    It is used to control parts of an agent:
        - physical actions (movements)
        - interactive actions (eat, grasp, ...)
    """

    action_space = None

    def __init__(self, part):
        """

        Args:
            part (Part): part that the Actuator is controlling.
        """

        self.part = part
        self.current_value = 0
        self.has_key_mapping = False
        self.key_map = {}

    def assign_key(self, key, key_behavior, value):
        """
        Assign keyboard key to a value.

        Args:
            key: PyGame keyboard key.
            key_behavior: KeyTypes.PRESS_HOLD or KeyTypes.PRESS_ONCE
            value: value of the actuator when key is pressed.

        """
        self.has_key_mapping = True
        self.key_map[key] = [key_behavior, value]

    @abstractmethod
    def _pre_step(self, value):
        pass

    @abstractmethod
    def apply_action(self, value):
        pass

    @abstractmethod
<<<<<<< HEAD
    def draw(self, drawer_action_image, position_height, height_action, fnt):
        pass
=======
    def min(self):
        pass

    @abstractmethod
    def max(self):
        pass

>>>>>>> 33321c69

    @property
    def default_value(self):
        return 0


# DISCRETE ACTUATORS

class DiscreteActuator(Actuator, ABC):
    """
    Discrete Actuators are initialized by providing a list of valid actuator values.
    Then, an action is applied by providing the index of the desired actuator value.
    """

    action_space = ActionSpaces.DISCRETE

    def __init__(self, part, actuator_values):
        """

        Args:
            part (Part): part that the Actuator is controlling.
            actuator_values: list or tuple of discrete values.
        """
        super().__init__(part)

        if not isinstance(actuator_values, (list, tuple)):
            raise ValueError('Set of values must be list or tuple')

        self.actuator_values = actuator_values

    def _pre_step(self, value):
        assert value in range(len(self.actuator_values))
        self.current_value = value


class InteractionActuator(DiscreteActuator, ABC):

    """ Base class for binary actuators."""

    def __init__(self, part):
        super().__init__(part, actuator_values=(0, 1))

    def draw(self, drawer_action_image, position_height, height_action, fnt):

        img_width, _ = drawer_action_image.im.size

        if self.current_value == 1:
            start = (0, position_height)
            end = (img_width, position_height + height_action)
            drawer_action_image.rectangle([start, end], fill=(20, 200, 20))

        w_text, h_text = fnt.getsize(text=type(self).__name__)
        pos_text = (img_width/2.0 - w_text/2,
                    position_height+height_action/2 - h_text/2)
        drawer_action_image.text(pos_text, type(self).__name__, font=fnt, fill=(0, 0, 0))

    @property
    def min(self):
        return 0

    @property
    def max(self):
        return 1


class Activate(InteractionActuator):

    def apply_action(self, value):

        self._pre_step(value)
        self.part.is_activating = self.actuator_values[value]


class Eat(InteractionActuator):

    def apply_action(self, value):

        self._pre_step(value)
        self.part.is_eating = self.actuator_values[value]


class Grasp(InteractionActuator):

    def apply_action(self, value):
        self._pre_step(value)
        self.part.is_grasping = self.actuator_values[value]

        if self.part.is_holding and not self.part.is_grasping:
            self.part.is_holding = False


# CONTINUOUS ACTUATORS


class ContinuousActuator(Actuator, ABC):

    action_space = ActionSpaces.CONTINUOUS

    def __init__(self, part, centered=True, action_range=1):
        """

        Args:
            part: part that the actuator is affecting
            centered: if True, values are in [-1, 1]. If False, values are in [0, 1].
            action_range: multiplication factor for the values.
        """
        super().__init__(part)

        self.centered = centered
        self._action_range = action_range

    def _pre_step(self, value):

        if self.centered:
            assert -1 <= value <= 1
        else:
            assert 0 <= value <= 1

<<<<<<< HEAD
        self.current_value = value

    def draw(self, drawer_action_image, position_height, height_action, fnt):

        img_width, _ = drawer_action_image.im.size

        if self.centered and self.current_value != 0:

            if self.current_value < 0:
                left = int(img_width / 2. + self.current_value * img_width / 2.)
                right = int(img_width / 2.)
            else:
                right = int(img_width / 2. + self.current_value * img_width / 2.)
                left = int(img_width / 2.)

            start = (left, position_height)
            end = (right, position_height + height_action)

            drawer_action_image.rectangle([start, end], fill=(20, 200, 20))

        elif not self.centered and self.current_value != 0:

            left = int(img_width / 2.)
            right = int(img_width / 2. + self.current_value * img_width / 2.)

            start = (left, position_height)
            end = (right, position_height + height_action)

            drawer_action_image.rectangle([start, end], fill=(20, 200, 20))

        w_text, h_text = fnt.getsize(text=type(self).__name__)
        drawer_action_image.text((img_width / 2.0 - w_text / 2, position_height + height_action / 2 - h_text / 2),
                         type(self).__name__,
                         font=fnt, fill=(0, 0, 0))
=======
    @property
    def min(self):
        if self.centered:
            return -1
        return 0

    @property
    def max(self):
        return 1
>>>>>>> 33321c69


class LongitudinalForce(ContinuousActuator):

    def apply_action(self, value):
        self._pre_step(value)

        self.part.pm_body.apply_force_at_local_point(
            pymunk.Vec2d(value, 0) * LINEAR_FORCE * self._action_range, (0, 0))


class LateralForce(ContinuousActuator):

    def apply_action(self, value):
        self._pre_step(value)

        self.part.pm_body.apply_force_at_local_point(
            pymunk.Vec2d(0, value) * self._action_range * LINEAR_FORCE, (0, 0))


class AngularVelocity(ContinuousActuator):

    def apply_action(self, value):
        self._pre_step(value)
        self.part.pm_body.angular_velocity = value * ANGULAR_VELOCITY * self._action_range


class AngularRelativeVelocity(ContinuousActuator):

    def apply_action(self, value):
        self._pre_step(value)

        theta_part = self.part.angle
        theta_anchor = self.part.anchor.angle

        angle_centered = (theta_part - (theta_anchor + self.part.angle_offset))
        angle_centered = angle_centered % (2 * np.pi)
        angle_centered = (angle_centered - 2 * np.pi
                          if angle_centered > np.pi else angle_centered)

        # Do not set the motor if the limb is close to limit
        if (angle_centered <
            -self.part.rotation_range / 2 + np.pi / 20) and value > 0:
            self.part.motor.rate = 0

        elif (angle_centered >
              self.part.rotation_range / 2 - np.pi / 20) and value < 0:
            self.part.motor.rate = 0

        else:
            self.part.motor.rate = value * ANGULAR_VELOCITY * self._action_range
<|MERGE_RESOLUTION|>--- conflicted
+++ resolved
@@ -1,7 +1,7 @@
 from abc import ABC, abstractmethod
 import numpy as np
 import pymunk
-from PIL import ImageFont
+
 from simple_playgrounds.utils.definitions import ActionSpaces, LINEAR_FORCE, ANGULAR_VELOCITY
 
 
@@ -49,22 +49,20 @@
         pass
 
     @abstractmethod
-<<<<<<< HEAD
     def draw(self, drawer_action_image, position_height, height_action, fnt):
         pass
-=======
-    def min(self):
-        pass
-
-    @abstractmethod
-    def max(self):
-        pass
-
->>>>>>> 33321c69
 
     @property
     def default_value(self):
         return 0
+
+    @abstractmethod
+    def min(self):
+        pass
+
+    @abstractmethod
+    def max(self):
+        pass
 
 
 # DISCRETE ACTUATORS
@@ -95,6 +93,13 @@
         assert value in range(len(self.actuator_values))
         self.current_value = value
 
+    @property
+    def min(self):
+        return 0
+
+    @property
+    def max(self):
+        return 1
 
 class InteractionActuator(DiscreteActuator, ABC):
 
@@ -117,14 +122,6 @@
                     position_height+height_action/2 - h_text/2)
         drawer_action_image.text(pos_text, type(self).__name__, font=fnt, fill=(0, 0, 0))
 
-    @property
-    def min(self):
-        return 0
-
-    @property
-    def max(self):
-        return 1
-
 
 class Activate(InteractionActuator):
 
@@ -179,7 +176,6 @@
         else:
             assert 0 <= value <= 1
 
-<<<<<<< HEAD
         self.current_value = value
 
     def draw(self, drawer_action_image, position_height, height_action, fnt):
@@ -214,7 +210,7 @@
         drawer_action_image.text((img_width / 2.0 - w_text / 2, position_height + height_action / 2 - h_text / 2),
                          type(self).__name__,
                          font=fnt, fill=(0, 0, 0))
-=======
+
     @property
     def min(self):
         if self.centered:
@@ -224,8 +220,6 @@
     @property
     def max(self):
         return 1
->>>>>>> 33321c69
-
 
 class LongitudinalForce(ContinuousActuator):
 
