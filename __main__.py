import pygame
import numpy as np
import cv2

###########################################
# BUILDING A PLAYGROUND
###########################################
import flatland.playgrounds.playground as playground

pg_params = {
    'playground_type': 'basic_endzone',
    'scene': {
        'scene_shape': [100, 500]
    },
}

pg = playground.PlaygroundGenerator.create( pg_params )

#################################################
##### BUILDING AN AGENT
#################################################

import flatland.agents.agent as agent
from flatland.default_parameters.agents import *

agent_params = {
    'frame': {
        'type': 'forward_head',
        'params': {
            'base_radius': 15,
                }
    },
    'controller': {
        'type': 'keyboard'
    },
<<<<<<< HEAD
    'sensors':{
        'rgb_1': {**rgb_default, **{'bodyAnchor': 'head', 'fovResolution': 128, 'fovRange': 1000} },
        'rgb_2': {**rgb_default, **{'bodyAnchor': 'head', 'fovResolution': 64, 'fovRange': 1000} },
=======
    'sensors': {
        #'rgb_1': {**rgb_default, **{'bodyAnchor': 'head', 'fovResolution': 128, 'fovRange': 1000} },
        'rgb_2': {**rgb_default, 'bodyAnchor': 'head', 'fovResolution': 64, 'fovRange': 1000 },
>>>>>>> 47ee2796
        'touch_1' : touch_default,
    },
    'starting_position': {
        'type': 'list_areas',
        'list': [
            {
                'x_range': [25, 50],
                'y_range': [25, 50],
                'angle_range':[-1, 0]
            },
            {
                'x_range': [50, 75],
                'y_range': [50, 75],
                'angle_range': [0, 1]
            }
        ]
    }
}

my_agent = agent.Agent(agent_params)


####################################################
####### Create game with playground and parameters
####################################################

from flatland.game_engine import Engine

engine_parameters = {
    'inner_simulation_steps': 1,
    'scale_factor': 1,
    'display_mode': 'carthesian_view',

    'display': {
        'playground' : True,
        'frames' : True,
    }
}

rules = {
    'replay_until_time_limit': True,
    'time_limit': 1000
}

game = Engine(playground=pg, agents=[my_agent], rules=rules, engine_parameters=engine_parameters )


clock = pygame.time.Clock()

import time
t1 = time.time()

while game.game_on:
    game.update_observations()
    game.set_actions()
    game.step()

    for agent in game.agents:

        observations = agent.observations

        for obs in observations:

            im = np.asarray( observations[obs])
            im = np.expand_dims(im, 0)
            im = cv2.resize( im, (512, 50), interpolation=cv2.INTER_NEAREST )
            cv2.imshow( obs, im )
            cv2.waitKey(1)
<<<<<<< HEAD

    game.display_full_scene()
=======
        game.display_full_scene()
>>>>>>> 47ee2796

    print(game.time, my_agent.health)

    clock.tick(30)

print( 1000/(time.time() - t1) )<|MERGE_RESOLUTION|>--- conflicted
+++ resolved
@@ -8,7 +8,7 @@
 import flatland.playgrounds.playground as playground
 
 pg_params = {
-    'playground_type': 'basic_endzone',
+    'playground_type': 'basic_endzone_contact_fireball',
     'scene': {
         'scene_shape': [100, 500]
     },
@@ -33,15 +33,9 @@
     'controller': {
         'type': 'keyboard'
     },
-<<<<<<< HEAD
-    'sensors':{
-        'rgb_1': {**rgb_default, **{'bodyAnchor': 'head', 'fovResolution': 128, 'fovRange': 1000} },
-        'rgb_2': {**rgb_default, **{'bodyAnchor': 'head', 'fovResolution': 64, 'fovRange': 1000} },
-=======
     'sensors': {
         #'rgb_1': {**rgb_default, **{'bodyAnchor': 'head', 'fovResolution': 128, 'fovRange': 1000} },
         'rgb_2': {**rgb_default, 'bodyAnchor': 'head', 'fovResolution': 64, 'fovRange': 1000 },
->>>>>>> 47ee2796
         'touch_1' : touch_default,
     },
     'starting_position': {
@@ -110,12 +104,7 @@
             im = cv2.resize( im, (512, 50), interpolation=cv2.INTER_NEAREST )
             cv2.imshow( obs, im )
             cv2.waitKey(1)
-<<<<<<< HEAD
-
-    game.display_full_scene()
-=======
         game.display_full_scene()
->>>>>>> 47ee2796
 
     print(game.time, my_agent.health)
 
