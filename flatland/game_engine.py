--- conflicted
+++ resolved
@@ -154,11 +154,7 @@
 
         """
 
-<<<<<<< HEAD
-                    sensor.update_sensor(agent, entities, agents)
-=======
         self.surface_environment.fill(THECOLORS["black"])
->>>>>>> 5170f063
 
         for entity in self.playground.entities:
             entity.draw(self.surface_environment, draw_interaction=True)
@@ -212,7 +208,7 @@
                 elif sensor.sensor_modality is SensorModality.GEOMETRIC:
 
                     # TODO: modify to take into account invisible elements
-                    sensor.update_sensor(self.playground.entities, self.playground.agents)
+                    sensor.update_sensor(agent, self.playground.entities, self.playground.agents)
 
                 else:
                     raise ValueError
